--- conflicted
+++ resolved
@@ -70,11 +70,9 @@
         sys.exit("Could not load settings file: %s" % settings)
 
     # Config logging
-<<<<<<< HEAD
+
     level = getattr(logging, getattr(settings, "LOG_LEVEL", "INFO"), "INFO")
-=======
-    level = getattr(logging, getattr(settings, "LOG_LEVEL", "INFO").upper(), logging.INFO)
->>>>>>> 1f030ba7
+
     logging.basicConfig(level=level, stream=sys.stdout, format=settings.LOG_FORMAT)
 
     # Setup logging file
