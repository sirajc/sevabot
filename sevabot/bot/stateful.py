--- conflicted
+++ resolved
@@ -21,12 +21,8 @@
 
 """
 
-<<<<<<< HEAD
 
 class StatefulSkypeHandler:
-=======
-class StatefulHandler:
->>>>>>> 1ce27c57
     """
     Base class for stateful handlers.
 
